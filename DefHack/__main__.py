--- conflicted
+++ resolved
@@ -16,11 +16,7 @@
 from dataclasses import dataclass
 from datetime import datetime, timezone
 from pathlib import Path
-<<<<<<< HEAD
-from typing import Iterable, List, Optional, Sequence, Literal
-=======
-from typing import Any, Iterable, List, Optional, Sequence
->>>>>>> f5f7115a
+from typing import Any, Iterable, List, Optional, Sequence, Literal
 
 import cv2
 from urllib import error, request
@@ -79,11 +75,8 @@
 	caption_corpus: Optional[Path]
 	image_history: int
 	http_timeout: float
-<<<<<<< HEAD
+	debug_payload: bool
 	debug: bool
-=======
-	debug_payload: bool
->>>>>>> f5f7115a
 
 
 def parse_args(argv: Sequence[str]) -> AppConfig:
@@ -125,11 +118,8 @@
 	parser.add_argument("--caption-corpus", type=Path, default=None, help="Optional phrase corpus for CLIP retrieval")
 	parser.add_argument("--image-history", type=int, default=5, help="How many captured images to retain on disk (default: 5)")
 	parser.add_argument("--http-timeout", type=float, default=5.0, help="Seconds before HTTP POST attempts time out (default: 5)")
-<<<<<<< HEAD
+	parser.add_argument("--debug-payload", action="store_true", help="Print the JSON payload before each API POST")
 	parser.add_argument("--debug", action="store_true", help="Enable verbose debug logging")
-=======
-	parser.add_argument("--debug-payload", action="store_true", help="Print the JSON payload before each API POST")
->>>>>>> f5f7115a
 	args = parser.parse_args(argv)
 
 	return AppConfig(
@@ -154,11 +144,8 @@
 		caption_corpus=args.caption_corpus.resolve() if args.caption_corpus else None,
 		image_history=max(1, args.image_history),
 		http_timeout=max(1.0, args.http_timeout),
-<<<<<<< HEAD
+		debug_payload=args.debug_payload,
 		debug=args.debug,
-=======
-		debug_payload=args.debug_payload,
->>>>>>> f5f7115a
 	)
 
 
@@ -226,15 +213,6 @@
 		_emit(f"Warning: failed to persist backlog {path}: {exc}")
 
 
-<<<<<<< HEAD
-def _post_payload(
-	payload: dict[str, object],
-	*,
-	url: str,
-	api_key: Optional[str],
-	timeout: float,
-) -> tuple[bool, Optional[str], Optional[ErrorKind]]:
-=======
 def _canonicalise_payload(raw: dict[str, Any], *, unit_override: Optional[str] = None) -> dict[str, object]:
 	timestamp = _format_timestamp(raw.get("time"))
 	mgrs_value = raw.get("mgrs")
@@ -276,8 +254,54 @@
 	return structured
 
 
-def _post_payload(payload: dict[str, object], *, url: str, api_key: Optional[str], timeout: float) -> bool:
->>>>>>> f5f7115a
+def _canonicalise_payload(raw: dict[str, Any], *, unit_override: Optional[str] = None) -> dict[str, object]:
+	timestamp = _format_timestamp(raw.get("time"))
+	mgrs_value = raw.get("mgrs")
+	unit_value = unit_override if unit_override is not None else raw.get("unit")
+	sensor_id_value = raw.get("sensor_id")
+	observer_signature = raw.get("observer_signature")
+	confidence_raw = raw.get("confidence", 0)
+	try:
+		confidence_value = int(confidence_raw)
+	except (TypeError, ValueError):
+		confidence_value = 0
+	confidence_value = max(0, min(confidence_value, 100))
+	what_value = _normalise_what(str(raw.get("what") or ""))
+	if not what_value:
+		what_value = "UNKNOWN"
+	structured: dict[str, object] = {
+		"time": timestamp,
+		"mgrs": _format_mgrs(
+			mgrs_value
+			if isinstance(mgrs_value, str)
+			else (str(mgrs_value) if mgrs_value is not None else None)
+		),
+		"what": what_value,
+		"confidence": confidence_value,
+		"sensor_id": str(sensor_id_value) if sensor_id_value else "UNKNOWN",
+		"observer_signature": str(observer_signature) if observer_signature else "UNKNOWN",
+	}
+	if unit_value:
+		structured["unit"] = str(unit_value)
+	amount = raw.get("amount")
+	if amount is not None:
+		try:
+			structured["amount"] = float(amount)
+		except (TypeError, ValueError):
+			pass
+	original_message = raw.get("original_message")
+	if original_message not in (None, ""):
+		structured["original_message"] = original_message
+	return structured
+
+
+def _post_payload(
+	payload: dict[str, object],
+	*,
+	url: str,
+	api_key: Optional[str],
+	timeout: float,
+) -> tuple[bool, Optional[str], Optional[ErrorKind]]:
 	encoded = json.dumps(payload).encode("utf-8")
 	req = request.Request(url, data=encoded, method="POST")
 	req.add_header("Content-Type", "application/json")
@@ -326,43 +350,29 @@
 	url: str,
 	api_key: Optional[str],
 	timeout: float,
-<<<<<<< HEAD
+	debug_payload: bool,
 	debug: bool = False,
-=======
-	debug_payload: bool,
->>>>>>> f5f7115a
 ) -> None:
 	if not payloads and not backlog_path.exists():
 		return
 
-<<<<<<< HEAD
+	backlog_entries = [_canonicalise_payload(item) for item in _load_backlog(backlog_path)]
 	backlog = _load_backlog(backlog_path)
 	original_backlog_len = len(backlog)
 	backlog.extend(payloads)
+	backlog_entries.extend(_canonicalise_payload(item) for item in payloads)
 	_debug(
 		f"Delivering {len(backlog)} payload(s) (new={len(payloads)}, backlog={original_backlog_len})",
 		enabled=debug,
 	)
-=======
-	backlog_entries = [_canonicalise_payload(item) for item in _load_backlog(backlog_path)]
-	backlog_entries.extend(_canonicalise_payload(item) for item in payloads)
->>>>>>> f5f7115a
 
 	remaining: List[dict[str, object]] = []
 	delivered = 0
 	failure_counts: dict[str, int] = {}
 
-<<<<<<< HEAD
 	for idx, payload in enumerate(backlog):
 		success, error_message, error_kind = _post_payload(payload, url=url, api_key=api_key, timeout=timeout)
 		if success:
-=======
-	for payload in backlog_entries:
-		if debug_payload:
-			print("Payload ready for POST:")
-			print(json.dumps(payload, indent=2, sort_keys=True))
-		if _post_payload(payload, url=url, api_key=api_key, timeout=timeout):
->>>>>>> f5f7115a
 			delivered += 1
 			_emit(f"Delivered reading: {payload.get('what')} @ {payload.get('time')}")
 		else:
@@ -523,11 +533,8 @@
 					url=config.api_url,
 					api_key=config.api_key,
 					timeout=config.http_timeout,
-<<<<<<< HEAD
 					debug=config.debug,
-=======
 					debug_payload=config.debug_payload,
->>>>>>> f5f7115a
 				)
 			_prune_captures(config.save_folder, keep=config.image_history)
 
